<<<<<<< HEAD
pypet 0.3.1

*   BUG FIX: Correct progressbar printing in Python3 using reprint

=======
pypet 0.4.0

*   BUG FIX: Correct progressbar printing in Python3 using reprint

*   ENH: New ``nested`` option for ``f_to_dict``

*   Python 3 Support ONLY!!!

>>>>>>> a55eb770

pypet 0.3.0

*   Support for BRIAN2

*   New Brian2Parameter

*   New Brian2Result and Brian2MontitorResult

*   New BRIAN2 Network framework

*   BUG FIX: Auto loading parameters will set the parameter to the current run.


pypet 0.2.0

*   No longer beta


pypet 0.2b1

*   ENH: Pypet can now apply fast merging if trajectories reside in different files.
    If one still wants to apply slow merging, one can set `slow_merge=True`.

*   ENH: New `merge_all_in_folder` function

*   The range is now a list that is by default copied upon request. To avoid
    quadratic complexity with multiple calls to `f_expand`.

*   ENH: Meta data of single runs is no longer stored during the
    single run to avoid overhead and guarantee faster runs

*   For more stability continuing is no longer supported for the
    ``'QUEUE'`` and ``'PIPE'`` wrap modes.

*   Queue retries are now logged in debug mode.

*   One can now choose what `f_iter_runs` should return.

*   New `f_run_map` and `f_pipeline_map` functionality for iterable arguments.

*   New wrap mode ``'LOCAL'`` to ensure data is only stored by the main program

*   Immediate post-processing is now supported by all wrap modes.

*   PIPE wrapping is no longer supported under Windows

*   The `add_time` parameter of the trajectory is by default now `False`

*   New `niceness` feature to prioritize child processes

*   New `scoop` feature to allow multiprocessing with the scoop package.

*   Passing `log_multiproc=False` to an environment disables multiprocess logging.

*   Parameters and Results can nest data in HDF5 themselves using dot notation.

*   Removed BrianDurationParameter

*   Parameters now support lists and no longer make numpy arrays unwritable

*   Results are now always sorted according to the run indices
    (except for immediate post-processing)

*   Process ID and hostname are also added to the logfiles' naming scheme

*   `freeze_pool_input` has been renamed to `freeze_input` because it can be used
    with SCOOP as well.

*   New ``'NETLOCK'`` wrap mode, to allow locking over a network and usage
    of servers with a shared home directory.

*   Prefixes are no longer mandatory if using `func` and `vars`:
    `traj.f_iter_runs()` is equivalent to `traj.func.iter_runs()` or
    `myresult.v_name` is equivalent to `myresult.vars.name`

*   BUG FIX: If a trajectory is loaded `as new` the explored parameters are
    now correctly loaded

*   New ``graceful_exit`` mode to allow to stop your programs via `CTRL+C` while finishing
    all your active runs first and storing all your remaining data.

*   New `v_no_clobber` property that allows to ignore additions to the trajectory that
    are already there.

*   New `rts_X` abbreviation that translates a given run index into the correspondin run set,
    e.g. ``rts_4007`` gives ``run_set_00004```.

*   `log_stdout` is `False` by default.

*   *pypet* can now be combined with DEAP optimization.

*   All deprecated functions have been removed!

*   Lazy adding is no longer supported!


pypet 0.2b.0

*   Erroneous Release due to PyPI fault :/


pypet 0.1b.12

*   Renaming of the MultiprocContext's `start` function to `f_start`

*   BUG FIX: Correct lock acquiring for multiprocessing with StorageContextManager

*   BUG FIX: `v_full_copy` is now `False` by default

*   BUG FIX: `v_full_copy` is no longer automatically set to `True` when using
    `freeze_pool_input`.

*   New `consecutive_merge` parameter for `f_merge` to allow faster merging of several
    trajectories.

*   New `f_merge_many` function to merge many trajectories at once.

*   New experimental ``'PIPE'`` wrapping which is even faster (but more unreliable)
    than ``'QUEUE'``.


pypet 0.1b.11

*   If one wants the old logging method, `log_config` should not be specified, i.e.
    setting it to `None` is no longer sufficient`

*   BUG FIX: Connection loss between the queue manager and the pool/processes has been resolved.
    This caused a minor slowing down of multiprocessing using a queue.

*   New ``freeze_pool_input`` functionality for faster starting of single runs if using
    a pool.


pypet 0.1b.10

*   New `v_crun_` property simply returning ``'run_ALL'`` if ``v_crun`` is ``None``.

*   BUG FIX: Removed recursive evaluation due to usage of `itertools.chain` during
    recursive node traversal

*   max_depth is now also supported by `f_store`, `f_store_child`, `f_load`, `f_load_child`

*   Loading and Storing internally are no longer truly recursive but iteratively handled.

*   New `v_auto_run_prepend` property of the trajectory to switch off auto run name prepending if
    desired.

*   The trajectory no longer relies on evil `eval` to construct a class. Instead
    it relies on the global scope.

*   Better counting of loading and storing nodes to display rate in nodes/s

*   BUG FIX: Minor bug in the progressbar has been fixed to detect automatic resets.

*   Now support for non-nested empty containers: Empty dictionary, empty list, empty tuple and
    empty numpy array. All of them supported by the ArrayParameter and normal Results.

*   Support for Sparse matrices containing *NO* data (i.e. only zeros).

*   Performance optimization for storage and loading

*   Improved test handling and parsing in `pypet.tests`

*   Environment now supports `git_fail` option to fail if there are not committed changes
    instead of triggering a new commit.

*   Users can now define their own functions to produce run-names

*   Likewise users can define their onw wildcards

*   The lazy version of adding elements (`traj.par.x = 42, 'A comment') now needs to
    be turned on by the user via (`traj.v_lazy_adding = True`) before it can be used.

*   HDF5_STRCOL_MAX_ARRAY_LENGTH has been renamed to HDF5_STRCOL_MAX_RANGE_LENGTH

*   The summary tables have been shortened. Now there's no distinction anymore between
    the actual runs and everything else.

*   Moreover, data added to summary tables is no longer deleted. There also exists a
    maximum length for these tables (1000).

*   The overview about the explored parameters in each run has been removed (due to size)

*   Summary tables are now only based on the comments not the names!

*   One can pass an estimate for memory that each run needs to better protect the memory
    cap.

*   All tree nodes except the trajectory now use __slots__ for faster and more compact
    creation.

*   You can now request to load a trajectory without `run_information` to save time for huge
    trajectories

*   Trajectories use ordered dictionaries to remember what was added during a single run.
    Accordingly, now every data added during a single run regardless if they were added below
    a group `run_XXXXXXXX` is stored.

*   BUG FIX: The `'QUEUE'` wrapping no longer waits for chunks of data, but starts
    storing immediately. Thus, if you have fast simulations, the storage service no longer
    waits until the end of you simulation before it starts storing data.
    In order to avoid overhead, the hdf5 is simply kept open until
    the queue is closed.

*   BUG FIX: If `log_stdout=True`, the original stream is restored instead of
    `sys.__stdout__`. Thus, using another Python interpreter with a redirection of
    `stdout` and calling `f_disable_logging` no longer disables `print` completely.

*   Refactored 'QUEUE' wrapping. The user can now decide the maximum size of the Storage Queue.

*   CAP values are now in `%`, so choose values between 0.0 and 100.0

*   BUG FIX: Links removed during single runs are now no longer stored

*   BUG FIX: `pypet.` is no longer prepended to unpickled logger names. Accordingly,
    pypet logger names are now fully qualified names like `pypet.trajectory.Trajectory`.


pypet 0.1b.9

*   BUG FIX: Fixed backwards compatibility

*   BUG FIX: Metadata is loaded only once

*   Results no longer support the ``v_no_data_string`` property

*   Data of Results is no longer sorted in case of calling `f_val_to_string`

*   In accordance with the python default to call `__repr__` for displaying contained
    objects, `f_val_to_str` calls `repr` on the contained data in parameters and results.

*   Added informative __repr__ for the most commonly used classes

*   The (annoyingly long) keyword `dynamically_imported_classes` is changed to
    `dynamic_imports`. For backwards compatibility, the old keyword can still
    be used.

*   New `f_get_default` method, now one can specify a default value that should be
    returned if the requested data is not found in the trajectory

*   `progressbar` displays the run and remaining time.

*   New LINK features allowing group nodes to refer to other parts of the tree

*   The SingleRun has been removed and all interactions are with real Trajectory objects,
    but the API remained the same.

*   All *pypet* relevant imported packages will be stored by the trajectory

*   Internally the queue no longer needs to be re-passed to the QueueSender, allowing for
    easier custom multiprocessing

*   New MultiprocessWrapper (aka a light-weight environment for multiprocessing) for
    custom multiprocessing

*   StorageServices provide an ``multiproc_safe`` attribute to enable the user to check
    if they work in a multi-process safe environment

*   Environments can be used as context managers to disable the logging to files after the
    experiment.

*   Environments provide the ``v_log_path`` property to get the current log path

*   BUG FIX: Trajectories with only a single explored parameter can now be merged
    several times

*   Backwards search no longer supported!

*   `f_get_all` now supports shortcuts and abbreviations like `crun` or `par`

*   `$` always translates to the run the trajectory is set to, also for
    adding new items to the tree

*   If the current run is not set, ``traj.v_crun`` is set to ``None``

*   Moreover, ``f_iter_nodes`` and ``f_iter_leaves`` is no longer affected by the setting
    of a current run and always return all nodes and leaves

*   The iteration functions from above now allow for a predicate function to filter potential nodes

*   Storing a leaf or a group via ``traj.f_store_item(item, overwrite=True)`` now also
    replaces all annotations and comments

*   Passing `overwrite_file=True` to an environment will overwrite the hdf5 file.

*   `remove_empty_groups` is no longer supported

*   All messages logged by *pypet* are now no longer using the root logger but one called 'pypet'.

*   Better customization of logging. The user can now pass a list of ``logger_names`` and
    corresponding ``log_levels`` which are logged to files in the ``log_path``.

*   The environment no longer adds config information about hdf5 to the trajectory directly.
    This is now done by the service itself.

*   The keyword arguments passed to the environment regarding the storage service are
    no longer handled by the environment but are directly passed to the service.

*   BUG FIX: Fixed merging of result summaries that are only found in one trajectory

*   BUG FIX: Log files are now closed when the handlers are removed

*   BUG FIX: ``max_depth`` is now really always in relation to the start node and not
    in relation to intermediate results

*   API change for `f_migrate` to match new concept of storage service

*   Short function names for item additions like `f_apar` besides `f_add_parameter`.

*   Abbreviations like `par` and `dpar` can now also be used for item creation and
    are always translated

*   To streamline the API you can now no longer specify the name of backup files for merging

*   Locked parameters can no longer be loaded and must be unlocked before.

*   Parameters are no longer required to implement ``__len__`` because it can be
    ambiguous, instead they must implement ``f_get_range_length`` function.

*   BUG FIX: ``crun`` is now also accepted for adding of data and not only for requests

*   Setting `ncores=0` lets *pypet* determine the number of CPUs automatically (requires psutil).


pypet 0.1b.8

*   Support for python 3.3 and 3.4!

*   Proper handling of unicode strings (well, see above^^)

*   Checking if names of leaf and group nodes only contain alphanumeric characters

*   PickleParameter and PickleResult now explicitly store the pickle protocol
    because retrieval from the pickle dump is not always possible in python 3.

*   Children of groups are no longer listed via __dir__ in case of debugging to
    prevent unwanted locking.

*   Better support for PyTables 2 and 3 with same code base.

*   pypet and pypet.brian now provide the __all__ list.


pypet 0.1b.7

*   StreamToLogger has moved to the pypetlogging.py module. The mplogging module was
    deleted.

*   The Network Manager now accepts custom network constructors

*   A SingleRun can now provide a `v_filename` and `v_as_run` property.
    Both cannot be changed and the latter simply returns the name of the run.

*   Better testing on travis

*   Better support for pandas 0.14.1

*   Now you can import most of the objects directly from the *pypet* package, e.g.
    ``from pypet import Trajectory`` instead of ``from pypet.trajectory import Trajectory``.


pypet 0.1b.6

*   The storage service prints status updates for loading and storing trees

*   v_as_run is not longer `None` for a trajectory but `run_ALL`

*   The Queue storage writer now stores batches of single runs to avoid
    re-opening of files as much as possible

*   Faster Loading of data

*   Support for PyTables 3.1.1

*   *pypet* stores the name of the main script as a config parameter

*   Data of Parameters can be accessed via `.data` or `param['data']`.
    Same holds for results that only contain a single data item.

*   Parameters provide the function `f_get_default` to return the default value
    if the parameter is not empty.

*   Large dictionaries and Object Tables are now split into chunks of 512 items

*   In case an object table has more than 32 columns, another table is created to
    store the data item types (which is faster than storing all of the types as
    hdf5 node attributes)


pypet 0.1b.5

*   New auto load feature

*   BUG FIX: When parameters are emptied, the default value is set to None (and no longer kept)

*   Now items are only saved once, if the node already exist on disk, storage is refused
    (Previously new data was added if it was not within the leaf before, but this can lead to
    strange inconsistencies).

*   BUG FIX: `f_has_children` of a group node, now returns the correct result

*   Refactored continuing of trajectories. Now this is based on `dill` and works also
    with data that cannot be pickled. `f_continue_run` is renamed `f_continue` to emphasize
    this change in API

*   Picking the search strategy and using `v_check_uniqueness` is no longer supported.
    Sorry for the inconvenience. So forward search will always check if it finds 2 nodes
    with the same name within the same depth, and skip search if the next tree depth is entered.

*   `f_contains` of group nodes has per default `shortcuts=False`

*   There exists now the abstract class `HasLogger` in pypetlogging.py that establishes
    a unified logging framework

*   Likewise the loggers of all network components are now private objects `_logger` and
    so is the function `_set_logger`.

*   BUG FIX: `f_get_run_information` now works without passing any arguments

*   Trajectories no longer accept a `file_tile` on initialisation

*   One can now decide if trajectories should be automatically stored and if
    data should be cleaned up after every run

*   BUG FIX: Storage of individual items during a single run do no longer require
    a full storage of the single run container.

*   If automatic storage is enabled, trajectories are now stored at the end of the experiment,
    no longer before the starting of the single runs

*   You can use the `$` character to decide where the HDF5 file tree should branch out for the
    individual runs

*   `v_creator_name` is now called `v_run_branch` (since single runs can also create
    items that are not part of a run branch, so this is no longer misleading`.

*   Results and parameters now issue a warning when they have been stored and you
    change their data

*   Parameters now have a property `v_explored` which is True for explored parameters
    even if the range has been removed

*   By default `backwards_search` is turned off!

*   Brian parameters no longer store the `storage_mode` explicitly

*   BUG FIX: Wildcard character now always defaults to `run_ALL` if trajectory is not set
    to particular run

*   BUG FIX: Now names with `XXXrun_` are again allowed only `run_` are forbidden.


pypet 0.1b.4

*   Annotations and Results now support __setitem__, which is analogue to `f_get` and `f_set`

*   Group Nodes can now contain comments as well

*   Comments are only stored to HDF5 if they are not the empty string

*   Large Overview Tables are off by default

*   BrianDurationParameter was removed and the annotations are used instead.
    Use a normal BrianParameter and instead of `v_order` use `v_annotations.order`

*   The user is advised to use `environment.f_run(manager.run_network)`, instead of
    `environment.f_run(run_network, manager)`

*   Now there is the distinction between `small`, `large`, and `summary` tables

*   BrianMonitorResult: Mean and variance values of State and MultiState Monitors are only
    extracted if they were recorded (which for newer BRIAN versions is only the case if you
    do NOT record traces)

*   Log Level can be passed to environment

*   BUG FIX: Scalars are no longer autoconverted by the storage service to zero-length numpy arrays

*   Names of loggers have been shortened

*   The trajectory now contains the functions `f_delete_item` and `f_delete_items` to erase stuff
    from disk. `f_remove_items` and `f_remove_item` no longer delete data from disk.

*   Loading and deletions of items can now be made with SingleRuns as well.

*   f_iter_nodes now iterates by default recursively all nodes

*   A group node now supports __iter__ which simply calls f_iter_nodes NON recursively

*   The structure of the trees are slightly changed. Results and derived parameters added
    with the trajectory are no longer assigned the prefix `trajectory`.
    Results and derived parameters added during single runs are now sorted into
    `runs.run_XXXXXXXXX`.

*   Useless shortcuts have been removed.

*   New *Backwards* search functionality

*   New `f_get_all` functionality to find all items in a tree matching a particular
    search string

*   Pandas Series and Panels are now supported, too!

*   Now Pypet allows compression of HDF5 files, this can yield a massive reduction in
    memory space.

*   `tr`, `cr`, `current_run`, `param`, `dparam` are no longer supported as a shortcuts

*   __getitem__ is equivalent to __getattr__

*   Now one can specify a maximum depth for accessing items.

*   Now one can specify if shortcuts, i.e. hopping over parts of the tree, are allowed.

*   New trajectroy attributes `v_backwards_search`, `v_max_depth`, `v_shortcuts` and
    `v_iter_recursive`. `v_iter_recursive` specifies the behavior of `__iter__`.

*   `__contains__` now greps is arguments from the attributes `v_max_depth` and `v_shortcuts`.

*   `log_stdout` parameter of the Environment determines if STDOUT and STDERROR will be logged
    to files. Can be disabled to allow better usage of pypet with interactive consoles.

*   git commits only happen on changes and not all the time

*   Now one can specify CPU, RAM and Swap cap levels if no pool is used.
    If these cap levels are crossed *pypet* won't start new processes.

*   `f_load` now has an argument `load_all` to quickly load all subtrees with the same setting.
    Also `f_load` now accepts a filename as well

*   New post-processing and pipeline modes!


pypet 0.1b.3

*   BUG FIX: Now `f_run` and `f_continue_run` of an environment return the results
    produced by `runfunc`

*   You can enforce a type convert for exploration

*   Added lazy_debug option for the environment

*   If you don't specify a filename, the environment defaults to a file with the name of
    the trajectory

*   New multiprocessing mode (`use_pool=False` for environment) to spawn individual processes
    for each run. Useful if data cannot be pickled.

*   New Brian framework with NetworkManager, NetworkComponent, NetworkAnalyser,
    NetworkRunner and DurationParameter

*   Components, Analysers and the network runner of the manager are now publicly available

*   Every component now provides the function `set_logger` to enable logging and instantiate a
    logger for `self.logger`



pypet 0.1b.2

*   DefaultReplacementError is now called PresettingError

*   Now the runtime of single runs is measured and stored.

*   __getitem__ of the trajectory always returns the instance and fast access is not applied

*   PickleResult and PickleParameter support the choice of protocol

*   Explored Sparse matrices are stored under a slightly different name to disk.

*   BUG FIX: BFS works properly

*   BUG FIX: f_iter_runs is now affected if f_as_run is chosen

*   Annotations support __iter__

*   Annotations support __getitem__

*   BrianMonitorResult, the property and columns 'times' for the Spike and StateSpikeMonitor
    has been renamed 'spiketimes'.

*   Results support __iter__

*   BrianMonitorResult, the name of state variables in array mode
    is changed to varname+'_%Xd', instead of varname+'_idx%08d', and 'spiketimes_%08d' to
    'spiketimes_%Xd' and X is chosen in accordance with the number of neurons

*   BUG FIX: nested_equal now supports Object Tables containing numpy arrays

*   Better categorizations of the utility functions

*   Comments are no longer limited in size

*   New Brian Result

*   Storage Service - in case of purging - now sets the comment to the result with the lowest index,
    in case of multiprocessing.

*   Old API names are kept, but emit a depricated warning.

*   The exploration array is now termed range. Accordingly, the function `f_is_array` is
    renamed `f_has_range` and `f_get_array` renamed to `f_get_range`.

*   v_leaf renamed to v_is_leaf

*   f_is_root renamed to v_is_root and changed to property

*   v_fast_accessible renamed to f_supports_fast_access and changed to function

*   v_parameter changed to v_is_parameter



pypet 0.1b.1

*   Support for `long` types

*   Documentation for the `f_find_idx` function

*   The parameters `trajectory_name` and `trajectory_index` in f_load have been renamed to
    `name` and `index`


pypet 0.1b.0

*   Group nodes support __getitem__

*   SparseResult

*   If you merge a trajectory, all environment settings of both are kept.

*   More information about the environment is added to the trajectory

*   BUG FIX:

    Recall of trajectory comments from disks yielded numpy strings instead of python strings
    This could cause trouble if the comment is empty!

*   Git Integration, you can now make autocommits for every experiment

*   New Sparse Parameter, for scipy sparse matrices

*   BUG FIX: Loading of Trajectory metadata, now v_time is loaded correctly

*   BUG FIX: Expand no longer repeats already run experiments

*   More fine grain overview tables

*   Comments for runs are only added once and not every run

*   The overview tables are now found in the group `overview`

*   Test are operating in a temp directory

*   Now you can have fast access with results if they contain only a single entry with the name of
    the result

*   New trajectory function `f_as_run` that makes the trajectory belief it is a particular
    single run and results and derived parameters of other runs are blinded out.

*   Every group node now knows how to store and load itself via `f_load` and `f_store`.

*   Storage of data is now analogous to loading with constants in (1,2,3).
    1 Storing data only of items not been stored before, 2 for storing data as
    previously known. 3 For overwriting data. For instance, ``traj.f_load(store_data=3)``
    overwrites all data on disk.

*   f_update_skeleton is now f_load_skeleton to be more in line with naming scheme.

*   setattr no longer supports shortcuts, i.e. ``traj.x = 4`` only works if ``x`` is directly
    below the trajectory root.

*   Using setattr with a tuple of exactly length 2 whereas the second element is a string,
    sets the value as well as a comment


pypet 0.1a.6

*   BUG FIX: (HDF5StorageService): storing a trajectory several times increased run and info table


pypet 0.1a.5

*   Removed unnecessary imports

*   Better documentation


pypet 0.1a.4

*   Adding positional results will add them with the result name


pypet 0.1a.3

*   Better handling of filenames, now relative paths are considered


pypet 0.1a.2

*   Added automatic version grapping in setup.py


pypet 0.1a.1

*   BaseParameter supports now __getitem__ if it is an array<|MERGE_RESOLUTION|>--- conflicted
+++ resolved
@@ -1,18 +1,11 @@
-<<<<<<< HEAD
-pypet 0.3.1
+pypet 0.4.0
 
 *   BUG FIX: Correct progressbar printing in Python3 using reprint
 
-=======
-pypet 0.4.0
-
-*   BUG FIX: Correct progressbar printing in Python3 using reprint
-
 *   ENH: New ``nested`` option for ``f_to_dict``
 
 *   Python 3 Support ONLY!!!
 
->>>>>>> a55eb770
 
 pypet 0.3.0
 
