--- conflicted
+++ resolved
@@ -67,11 +67,8 @@
 
 import numpy as np
 import scipy.sparse as spsp
-<<<<<<< HEAD
 from pandas import DataFrame, Series
-=======
-from pandas import DataFrame, Series, Panel
->>>>>>> c00a524e
+
 
 import pypet.pypetconstants as pypetconstants
 from pypet.naturalnaming import NNLeafNode
@@ -1958,11 +1955,7 @@
     __slots__ = ('_data_',)
 
     SUPPORTED_DATA = set((np.ndarray, ObjectTable,
-<<<<<<< HEAD
                        DataFrame, Series,
-=======
-                       DataFrame, Series, Panel,
->>>>>>> c00a524e
                        dict, tuple, list, np.matrix) +
                        pypetconstants.PARAMETER_SUPPORTED_DATA)
 
