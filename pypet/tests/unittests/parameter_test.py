__author__ = 'Robert Meyer'

import numpy as np
import sys
import unittest

from pypet.parameter import Parameter, PickleParameter, ArrayParameter,\
    SparseParameter, ObjectTable, Result, SparseResult, PickleResult, BaseParameter
from pypet.trajectory import Trajectory
import pickle
import scipy.sparse as spsp
import pypet.pypetexceptions as pex
import warnings
import pandas as pd
import pypet.utils.comparisons as comp
from pypet.utils.helpful_classes import ChainMap
from pypet.utils.explore import cartesian_product
import pypet.pypetconstants as pypetconstants
from pypet.tests.testutils.ioutils import run_suite, parse_args, make_temp_dir
from pypet.tests.testutils.data import TrajectoryComparator


class ParameterTest(TrajectoryComparator):

    tags = 'unittest', 'parameter'

    def test_type_error_for_not_supported_data(self):

        for param in self.param.values():
            if not isinstance(param, PickleParameter):
                with self.assertRaises(TypeError):
                    param._values_of_same_type(ChainMap(),ChainMap())

                with self.assertRaises(TypeError):
                    param._equal_values(ChainMap(),ChainMap())

    def test_store_load_with_hdf5(self):
        traj_name = 'test_%s' % self.__class__.__name__
        filename = make_temp_dir(traj_name + '.hdf5')
        traj = Trajectory(name=traj_name, dynamic_imports=self.dynamic_imports,
                          filename = filename, overwrite_file=True)

        for param in self.param.values():
            traj.f_add_parameter(param)

        traj.f_store()

        new_traj = Trajectory(name=traj_name, dynamic_imports=self.dynamic_imports,
                              filename = filename)

        new_traj.f_load(load_data=2)
        self.compare_trajectories(traj, new_traj)

    def test_store_load_with_hdf5_no_data(self):
        traj_name = 'test_%s' % self.__class__.__name__
        filename = make_temp_dir(traj_name + 'nodata.hdf5')
        traj = Trajectory(name=traj_name, dynamic_imports=self.dynamic_imports,
                          filename = filename, overwrite_file=True)

        for param in self.param.values():
            param._data = None
            traj.f_add_parameter(param)

        traj.f_store()

        new_traj = Trajectory(name=traj_name, dynamic_imports=self.dynamic_imports,
                              filename = filename)

        new_traj.f_load(load_data=2)
        self.compare_trajectories(traj, new_traj)

    def test_type_error_for_exploring_if_range_does_not_match(self):

        param = self.param['val1']

        with self.assertRaises(TypeError):
            param._explore(['a','b'])

        with self.assertRaises(TypeError):
            param._explore([ChainMap(),ChainMap()])

        with self.assertRaises(ValueError):
            param._explore([])

    def test_cannot_expand_and_not_explore_throwing_type_error(self):

        for param in self.param.values():
            if not param.f_has_range():
                with self.assertRaises(TypeError):
                    param._expand([12,33])
            else:
                with self.assertRaises(TypeError):
                    param._explore([12,33])


    def test_equal_values(self):
        for param in self.param.values():
            self.assertTrue(param._equal_values(param.f_get(), param.f_get()))

            self.assertFalse(param._equal_values(param.f_get(),23432432432))

            self.assertFalse(param._equal_values(param.f_get(),ChainMap()))

            if not isinstance(param, PickleParameter):
                with self.assertRaises(TypeError):
                     self.assertFalse(param._equal_values(ChainMap(),ChainMap()))


    def test_parameter_locking(self):
        for param in self.param.values():

            if not param.v_explored:
                self.assertFalse(param.v_locked, 'Param %s is locked' % param.v_full_name)
                param.f_lock()
            else:
                self.assertTrue(param.v_locked, 'Param %s is locked' % param.v_full_name)

            with self.assertRaises(pex.ParameterLockedException):
                param.f_set(3)

            with self.assertRaises(pex.ParameterLockedException):
                param._explore([3])

            with self.assertRaises(pex.ParameterLockedException):
                param._expand([3])

            with self.assertRaises(pex.ParameterLockedException):
                param._shrink()

            with self.assertRaises(pex.ParameterLockedException):
                param.f_empty()

    def test_param_accepts_not_unsupported_data(self):

        for param in self.param.values():
            if not isinstance(param, PickleParameter):
                with self.assertRaises(TypeError):
                    param.f_set(ChainMap())

    def test_parameter_access_throws_ValueError(self):

        for name,param in self.param.items():
            if name in self.explore_dict:
                self.assertTrue(param.f_has_range())

                with self.assertRaises(ValueError):
                    param._set_parameter_access(1232121321321)

    def test_values_of_same_type(self):
        for param in self.param.values():
            self.assertTrue(param._values_of_same_type(param.f_get(),param.f_get()))

            if not isinstance(param.f_get(), int):
                self.assertFalse(param._values_of_same_type(param.f_get(),23432432432))

            self.assertFalse(param._values_of_same_type(param.f_get(),ChainMap()))

            if not isinstance(param, PickleParameter):
                with self.assertRaises(TypeError):
                     self.assertFalse(param._equal_values(ChainMap(),ChainMap()))

    def test_meta_settings(self):
        for key, param in self.param.items():
            self.assertEqual(param.v_full_name, self.location+'.'+key)
            self.assertEqual(param.v_name, key)
            self.assertEqual(param.v_location, self.location)


    def make_params(self):
        self.param = {}
        for key, val in self.data.items():
            self.param[key] = Parameter(self.location+'.'+key, val, comment=key)


    def setUp(self):

        if not hasattr(self,'data'):
            self.data={}

        self.data['val0']= 1
        self.data['val1']= 1.0
        self.data['val2']= True
        self.data['val3'] = 'String'
        self.data['npfloat'] = np.array([1.0,2.0,3.0])
        self.data['npfloat_2d'] = np.array([[1.0,2.0],[3.0,4.0]])
        self.data['npbool']= np.array([True,False, True])
        self.data['npstr'] = np.array(['Uno', 'Dos', 'Tres'])
        self.data['npint'] = np.array([1,2,3])
        self.data['alist'] = [1,2,3,4]
        self.data['atuple'] = (1,2,3,4)

        self.location = 'MyName.Is.myParam'

        self.dynamic_imports = []


        self.make_params()


        # with self.assertRaises(AttributeError):
        #     self.param.val0.f_set([[1,2,3],[1,2,3]])

        #Add explortation:
        self.explore()

    def test_get_item(self):
        for paramname in self.explore_dict:
            param = self.param[paramname]
            val1=param.f_get_range()[1]
            val2=param[1]
            self.assertTrue(comp.nested_equal(val1,val2), '%s != %s' % (str(val1),str(val2)))

    def test_get_data(self):
        for paramname in self.param:
            param = self.param[paramname]
            val1=param.data
            val2=param.f_get()
            self.assertTrue(comp.nested_equal(val1,val2), '%s != %s' % (str(val1),str(val2)))
            val3=param['data']
            self.assertTrue(comp.nested_equal(val3,val2), '%s != %s' % (str(val3),str(val2)))

            val1=param.default
            val2=param._default
            self.assertTrue(comp.nested_equal(val1,val2), '%s != %s' % (str(val1),str(val2)))
            val3=param['default']
            self.assertTrue(comp.nested_equal(val3,val2), '%s != %s' % (str(val3),str(val2)))
            val4=param.f_get_default()
            self.assertTrue(comp.nested_equal(val4,val2), '%s != %s' % (str(val4),str(val2)))
            val5 = param[-1]
            self.assertTrue(comp.nested_equal(val5,val2), '%s != %s' % (str(val5),str(val2)))

    def test_type_error_for_get_item(self):
        for name,param in self.param.items():
            if not name in self.explore_dict:
                with self.assertRaises(TypeError):
                    param[1]

    def test_type_error_for_shrink(self):
        for name, param in self.param.items():
            if not name in self.explore_dict:
                with self.assertRaises(TypeError):
                    param._shrink()

    def explore(self):
        self.explore_dict=cartesian_product({'npstr':[np.array(['Uno', 'Dos', 'Tres']),
                               np.array(['Cinco', 'Seis', 'Siette']),
                            np.array(['Ocho', 'Nueve', 'Diez'])],
                           'val0':[1,2,3], 'alist':[[1,2,3,4],[3,4,5,6]]})

        ## Explore the parameter:
        for key, vallist in self.explore_dict.items():
            old_data = self.param[key]._data
            self.param[key]._data = None
            with self.assertRaises(TypeError):
                self.param[key]._explore(vallist)
            self.param[key]._data = old_data
            self.param[key]._explore(vallist)

    def test_the_insertion_made_implicetly_in_setUp(self):
        for key, val in self.data.items():

            if not key in self.explore_dict:
                self.param[key]._restore_default()
                param_val = self.param[key].f_get()
                self.assertTrue(np.all(repr(val) == repr(param_val)),'%s != %s'  %(str(val),str(param_val)))



    def test_expanding_type_error(self):
        for name,param in self.param.items():
            if not name in self.explore_dict:
                #Test locking
                with self.assertRaises(TypeError):
                    param._expand([1,2,3])

                #Test wron param type
                with self.assertRaises(TypeError):
                    param.f_unlock()
                    param._expand([1,2,3])


    def test_rename(self):
        for name,param in self.param.items():
            param._rename('test.test.wirsing')
            self.assertTrue(param.v_name=='wirsing')
            self.assertTrue(param.v_full_name=='test.test.wirsing')
            self.assertTrue(param.v_location=='test.test')



    def test_expanding(self):
        for name,param in self.param.items():
            if name in self.explore_dict:
                param.f_unlock()
                param._expand(self.explore_dict[name])

                self.assertTrue(len(param) == 2*len(self.explore_dict[name]),
                                'Expanding of %s did not work.' % name)


    def test_exploration(self):
        for key, vallist in self.explore_dict.items():

            param = self.param[key]

            for idx, val in enumerate(vallist):
                assert isinstance(param, BaseParameter)
                param._set_parameter_access(idx)

                self.assertTrue(np.all(repr(param.f_get())==repr(val))),'%s != %s'%( str(param.f_get()),str(val))

                param_val = self.param[key].f_get_range()[idx]
                self.assertTrue(np.all(str(val) == str(param_val)),'%s != %s'  %(str(val),str(param_val)))

            param._restore_default()
            self.assertTrue(param.v_explored and param.f_has_range(), 'Error for %s' % key)
            val = self.data[key]
            self.assertTrue(np.all(repr(param.f_get())==repr(val))),'%s != %s'%( str(param.f_get()),str(val))


    def test_storage_and_loading(self):

        for key, param in self.param.items():
            store_dict = param._store()

            # Due to smart storing the storage dict should be small and only contain 5 items or less
            # 1 for data, 1 for reference, and 3 for the array/matrices/items
            if param.f_has_range():
                if isinstance(param,(ArrayParameter, PickleParameter)) and \
                        not isinstance(param, SparseParameter):
                    self.assertTrue(len(store_dict)<7)
                # For sparse parameter it is more:
                if isinstance(param, SparseParameter):
                    self.assertTrue(len(store_dict)<23)



            constructor = param.__class__

            param.f_unlock()
            param.f_empty()

            param = constructor('', 42)

            param._load(store_dict)

            param._rename(self.location+'.'+key)

            self.param[key] = param


        self.test_the_insertion_made_implicetly_in_setUp()

        self.test_exploration()

        self.test_meta_settings()


    def test_pickling_without_multiprocessing(self):
        for key, param in self.param.items():
            param.f_unlock()
            param.v_full_copy=True

            dump = pickle.dumps(param)

            newParam = pickle.loads(dump)



            self.param[key] = newParam

        self.test_exploration()

        self.test_the_insertion_made_implicetly_in_setUp()

        self.test_meta_settings()


    def test_pickling_with_mocking_multiprocessing(self):

        self.test_exploration()

        for key, param in self.param.items():
            param.f_unlock()
            param.v_full_copy=False

            dump = pickle.dumps(param)

            newParam = pickle.loads(dump)



            self.param[key] = newParam

            if key in self.explore_dict:
                self.assertTrue(not newParam.f_has_range() and newParam.v_explored)

        #self.test_exploration()

        self.test_the_insertion_made_implicetly_in_setUp()

        self.test_meta_settings()



    def test_resizing_and_deletion(self):

        for key, param in self.param.items():
            param.f_lock()
            with self.assertRaises(pex.ParameterLockedException):
                 param.f_set(42)

            with self.assertRaises(pex.ParameterLockedException):
                param._shrink()


            param.f_unlock()


            if len(param)> 1:
                self.assertTrue(param.f_has_range())

            if param.f_has_range():
                self.assertTrue(len(param)>1)
                param._shrink()

            self.assertTrue(len(param) == 1)

            self.assertFalse(param.f_is_empty())
            self.assertFalse(param.f_has_range())



            param.f_empty()

            self.assertTrue(param.f_is_empty())
            self.assertFalse(param.f_has_range())

class ArrayParameterTest(ParameterTest):

    tags = 'unittest', 'parameter', 'array'

    def setUp(self):


        if not hasattr(self,'data'):
            self.data= {}

        self.data['myemptytuple'] = ()
        self.data['myemptylist'] = []

        self.data['myinttuple'] = (1,2,3)
        self.data['mydoubletuple'] = (42.0,43.7,33.3)
        self.data['mystringtuple'] = ('Eins','zwei','dr3i')

        super(ArrayParameterTest,self).setUp()


    def make_params(self):
        self.param = {}
        for key, val in self.data.items():
            self.param[key] = ArrayParameter(self.location+'.'+key, val, comment=key)


    def explore(self):

        matrices = []


        self.explore_dict=cartesian_product({'npstr':[np.array(['Uno', 'Dos', 'Tres']),
                               np.array(['Cinco', 'Seis', 'Siette']),
                            np.array(['Ocho', 'Nueve', 'Diez'])],
                           'val0':[1,2,3],
                           'myinttuple':[(1,2,1),(4,5,6),(5,6,7)],
                            'alist':[[1,2,3,4],['wooot']]} ,
                                            (('npstr','val0'),'myinttuple', 'alist'))

        ### Convert the explored stuff into numpy arrays
        #for idx, val in enumerate(self.explore_dict['myinttuple']):
         #   self.explore_dict['myinttuple'][idx] = np.array(val)


        ## Explore the parameter:
        for key, vallist in self.explore_dict.items():
            self.param[key]._explore(vallist)


    def test_store_load_with_hdf5(self):
        return super(ArrayParameterTest, self).test_store_load_with_hdf5()




class PickleParameterTest(ParameterTest):

    tags = 'unittest', 'parameter', 'pickle'

    def setUp(self):

        if not hasattr(self,'data'):
            self.data={}

        self.data['spsparse_csc'] = spsp.lil_matrix((1000,100))
        self.data['spsparse_csc'][1,2] = 44.5
        self.data['spsparse_csc'] = self.data['spsparse_csc'].tocsc()

        self.data['spsparse_csr'] = spsp.lil_matrix((2222,22))
        self.data['spsparse_csr'][1,3] = 44.5
        self.data['spsparse_csr'] = self.data['spsparse_csr'].tocsr()

        self.data['spsparse_lil'] = spsp.lil_matrix((111,111))
        self.data['spsparse_lil'][3,2] = 44.5

        super(PickleParameterTest,self).setUp()


    def make_params(self):
        self.param = {}
        count = 0
        self.protocols={}
        for key, val in self.data.items():
            self.param[key] = PickleParameter(self.location+'.'+key, val,
                                              comment=key, protocol=count)
            self.protocols[key]=count
            count +=1
            count = count % 3


    def test_meta_settings(self):
        for key, param in self.param.items():
            self.assertEqual(param.v_full_name, self.location+'.'+key)
            self.assertEqual(param.v_name, key)
            self.assertEqual(param.v_location, self.location)
            self.assertEqual(param.v_protocol, self.protocols[key], '%d != %d' %
                                                        (param.v_protocol, self.protocols[key]))

    def explore(self):

        matrices = []


        for irun in range(3):

            spsparse_lil = spsp.lil_matrix((111,111))
            spsparse_lil[3,2] = 44.5*irun

            matrices.append(spsparse_lil)


        self.explore_dict=cartesian_product({'npstr':[np.array(['Uno', 'Dos', 'Tres']),
                               np.array(['Cinco', 'Seis', 'Siette']),
                            np.array(['Ocho', 'Nueve', 'Diez'])],
                           'val0':[1,2,3],
                           'spsparse_lil' : matrices}, (('npstr','val0'),'spsparse_lil'))




        ## Explore the parameter:
        for key, vallist in self.explore_dict.items():
            self.param[key]._explore(vallist)


class SparseParameterTest(ParameterTest):

    tags = 'unittest', 'parameter', 'sparse'

    def setUp(self):

        if not hasattr(self,'data'):
            self.data={}

        self.data['spsparse_csc'] = spsp.lil_matrix((1000,100))
        self.data['spsparse_csc'][1,2] = 44.5
        self.data['spsparse_csc'] = self.data['spsparse_csc'].tocsc()

        self.data['spsparse_csr'] = spsp.lil_matrix((2222,22))
        self.data['spsparse_csr'][1,3] = 44.5
        self.data['spsparse_csr'] = self.data['spsparse_csr'].tocsr()

        self.data['spsparse_bsr'] = spsp.lil_matrix((111,111))
        self.data['spsparse_bsr'][3,2] = 44.5
        self.data['spsparse_bsr'] = self.data['spsparse_bsr'].tocsr().tobsr()

        self.data['spsparse_dia'] = spsp.lil_matrix((111,111))
        self.data['spsparse_dia'][3,2] = 44.5
        self.data['spsparse_dia'] = self.data['spsparse_dia'].tocsr().todia()

        super(SparseParameterTest,self).setUp()


    def make_params(self):
        self.param = {}
        for key, val in self.data.items():
            self.param[key] = SparseParameter(self.location+'.'+key, val, comment=key)

    def explore(self):

        matrices_csr = []
        for irun in range(3):

            spsparse_csr = spsp.csr_matrix((111,111))
            spsparse_csr[3,2+irun] = 44.5*irun

            matrices_csr.append(spsparse_csr)

        matrices_csc = []
        for irun in range(3):

            spsparse_csc = spsp.csc_matrix((111,111))
            spsparse_csc[3,2+irun] = 44.5*irun

            matrices_csc.append(spsparse_csc)

        matrices_bsr = []
        for irun in range(3):

            spsparse_bsr = spsp.csr_matrix((111,111))
            spsparse_bsr[3,2+irun] = 44.5*irun

            matrices_bsr.append(spsparse_bsr.tobsr())

        matrices_dia = []
        for irun in range(3):

            spsparse_dia = spsp.csr_matrix((111,111))
            spsparse_dia[3,2+irun] = 44.5*irun

            matrices_dia.append(spsparse_dia.todia())


        self.explore_dict=cartesian_product({'npstr':[np.array(['Uno', 'Dos', 'Tres']),
                               np.array(['Cinco', 'Seis', 'Siette']),
                            np.array(['Ocho', 'Nueve', 'Diez'])],
                           'val0':[1,2,3],
                           'spsparse_csr' : matrices_csr,
                           'spsparse_csc' : matrices_csc,
                           'spsparse_bsr' : matrices_bsr,
                           'spsparse_dia' : matrices_dia},
                            (('npstr','val0'),('spsparse_csr',
                            'spsparse_csc', 'spsparse_bsr','spsparse_dia')) )




        ## Explore the parameter:
        for key, vallist in self.explore_dict.items():
            self.param[key]._explore(vallist)


class ResultTest(TrajectoryComparator):

    tags = 'unittest', 'result'

    def make_results(self):
        self.results= {}
        self.results['test.res.on_constructor']=self.Constructor('test.res.on_constructor',
                                                                 **self.data)
        self.results['test.res.args']=self.Constructor('test.res.args')
        self.results['test.res.kwargs']=self.Constructor('test.res.kwargs')
        self.results['test.res.setitem']=self.Constructor('test.res.setitem')

        self.results['test.res.args'].f_set(*list(self.data.values()))
        self.results['test.res.kwargs'].f_set(**self.data)

        for key, value in self.data.items():
            self.results['test.res.setitem'][key]=value

    def test_set_item_via_number(self):
        res = self.results['test.res.args']

        res[0] = 'Hi'
        res[777] = 777

        self.assertTrue(getattr(res, res.v_name) == 'Hi')
        self.assertTrue(res.f_get(0) == 'Hi')
        self.assertTrue(getattr(res, res.v_name + '_777') == 777)
        self.assertTrue(res[777] == 777)
        self.assertTrue(res.f_get(777) == 777)

        self.assertTrue(0 in res)
        self.assertTrue(777 in res)
        self.assertTrue(99999999 not in res)

        del res[0]
        self.assertTrue(0 not in res)

        del res[777]
        self.assertTrue(777 not in res)

    def test_iter(self):
        for res in self.results.values():
            keyset1 = set([x for x in res])
            keyset2 = set(res.f_to_dict().keys())
            self.assertTrue(keyset1 == keyset2)


    def make_constructor(self):
        self.Constructor=Result
        self.dynamic_imports = [Result]

    def test_warning(self):
        for res in self.results.values():
            with warnings.catch_warnings(record=True) as w:
                res._stored=True
                res.XxxXXXXxxxx = 14

    def test_f_get_many_items(self):
        for res in self.results.values():
            if 'integer' in res and 'float' in res:
                myreslist = res.f_get('integer', 'float')
                self.assertEqual([self.data['integer'], self.data['float']],myreslist)

    def test_getattr_and_setattr(self):
        for res in self.results.values():
            res.iamanewvar = 42
            self.assertTrue(res.iamanewvar,42)
            with self.assertRaises(AttributeError):
                res.iamanonexistingvar

    def test_deletion_throws_error_if_item_not_there(self):
        for res in self.results.values():
            with self.assertRaises(AttributeError):
                del res.idonotexistforsure


    def test_get_data(self):
        for res in self.results.values():
            if len(res._data)==1:
                val1=res.data
                val2=res.f_get()
                self.assertTrue(comp.nested_equal(val1,val2), '%s != %s' % (str(val1),str(val2)))
                val3=res['data']
                self.assertTrue(comp.nested_equal(val3,val2), '%s != %s' % (str(val3),str(val2)))
            else:
                with self.assertRaises(AttributeError):
                    res.data
                with self.assertRaises(AttributeError):
                    res['data']
                with self.assertRaises(ValueError):
                    res.f_get()

    def test_f_get_errors(self):

        res = Result('test')

        with self.assertRaises(AttributeError):
            res.f_get()

        res.f_set(1,2,42)

        with self.assertRaises(ValueError):
            res.f_get()

    def test_contains(self):
        if 'test.res.kwargs' in self.results:
            res = self.results['test.res.kwargs']
            self.assertTrue('integer' in res)

            self.assertFalse('integoAr' in res)

    def test_deletion(self):

        for res in self.results.values():
            for key in res.f_to_dict():
                delattr(res,key)

            self.assertTrue(res.f_is_empty())

    def test_set_numbering(self):
        int_list = list(range(10))
        for res in self.results.values():
            res.f_set(*int_list)

            self.assertEqual(res.f_get(*int_list), int_list)

    def test_dir(self):
        res = self.results['test.res.on_constructor']

        dirlist = dir(res)

        self.assertTrue('integer' in dirlist)
        self.assertTrue('dict' in dirlist)
        self.assertTrue('float' in dirlist)
        self.assertTrue('tuple' in dirlist)

        res = self.results['test.res.args']

        dirlist = dir(res)

        self.assertTrue(res.v_name in dirlist)
        self.assertTrue('%s_1' % res.v_name in dirlist)

    def setUp(self):

        if not hasattr(self,'data'):
            self.data={}

        self.data['integer'] = 42
        self.data['float'] = 42.424242
        self.data['string'] = 'TestString! 66'
        self.data['long'] = 444444444444444444
        self.data['numpy_array'] = np.array([[3232.3,323232323232.32323232],[4.,4.]])
        self.data['tuple'] = (444,444,443)
        self.data['list'] = ['3','4','666']
        self.data['dict'] = {'a':'b','c':42, 'd': (1,2,3)}
        self.data['object_table'] = ObjectTable(data={'characters':['Luke', 'Han', 'Spock'],
                                    'Random_Values' :[42,43,44],
                                    'Arrays': [np.array([1,2]),np.array([3, 4]), np.array([5,5])]})
        self.data['pandas_frame'] = pd.DataFrame(data={'characters':['Luke', 'Han', 'Spock'],
                                    'Random_Values' :[42,43,44],
                                    'Doubles': [1.2,3.4,5.6]})

        self.data['nested_data.hui.buh.integer'] = 42

        myframe = pd.DataFrame(data ={'TC1':[1,2,3],'TC2':['Waaa',np.nan,''],'TC3':[1.2,42.2,np.nan]})


        myseries = myframe['TC1']

        self.data['series'] = myseries
<<<<<<< HEAD
=======
        self.data['panel'] = mypanel
>>>>>>> c00a524e

        self.make_constructor()
        self.make_results()

    def test_store_load_with_hdf5(self):
        traj_name = 'test_%s' % self.__class__.__name__
        filename = make_temp_dir(traj_name + '.hdf5')
        traj = Trajectory(name=traj_name, dynamic_imports=self.dynamic_imports,
                          filename = filename, overwrite_file=True)

        for res in self.results.values():
            traj.f_add_result(res)

        traj.f_store()

        new_traj = Trajectory(name=traj_name, dynamic_imports=self.dynamic_imports,
                              filename = filename)

        new_traj.f_load(load_data=2)
        self.compare_trajectories(traj, new_traj)

    def test_rename(self):
        for name,res in self.results.items():
            res._rename('test.test.wirsing')
            self.assertTrue(res.v_name=='wirsing')
            self.assertTrue(res.v_full_name=='test.test.wirsing')
            self.assertTrue(res.v_location=='test.test')

    def test_emptying(self):
        for res in self.results.values():

            self.assertFalse(res.f_is_empty())
            res.f_empty()

            self.assertTrue(res.f_is_empty())


    def test_string_representation(self):
        self.results['kkk']=self.Constructor('test.res.kkk', answer=42)
        self.results['rrr']=self.Constructor('test.res.rrr')
        for res in self.results.values():
            resstrlist = []
            strlen = 0
            for key in res._data:
                val = res._data[key]
                resstr = '%s=%s, ' % (key, repr(val))
                resstrlist.append(resstr)

                strlen += len(resstr)
                if strlen > pypetconstants.HDF5_STRCOL_MAX_VALUE_LENGTH:
                    break

            return_string = "".join(resstrlist)
            if len(return_string) > pypetconstants.HDF5_STRCOL_MAX_VALUE_LENGTH:
                return_string =\
                    return_string[0:pypetconstants.HDF5_STRCOL_MAX_VALUE_LENGTH - 3] + '...'
            else:
                return_string = return_string[0:-2] # Delete the last `, `


            valstr = res.f_val_to_str()
            self.assertTrue(return_string==valstr)
            self.assertTrue(len(valstr)<=pypetconstants.HDF5_STRCOL_MAX_VALUE_LENGTH)


    def test_meta_settings(self):
        for key, res in self.results.items():
            self.assertEqual(res.v_full_name, key)
            self.assertEqual(res.v_name, key.split('.')[-1])
            self.assertEqual(res.v_location, '.'.join(key.split('.')[0:-1]))

    def test_natural_naming(self):
        for res_name,res in self.results.items():
            for key, val1 in res.f_to_dict().items():
                val2 = getattr(res, key)
                self.assertTrue(comp.nested_equal(val1,val2))

    def test_get_item(self):
        for res_name,res in self.results.items():
            for key, val1 in res.f_to_dict().items():
                val2 = res[key]
                self.assertTrue(comp.nested_equal(val1,val2))

    def test_f_to_dict_no_copy(self):
        for res_name,res in self.results.items():
            for key, val1 in res.f_to_dict(copy=False).items():
                val2 = res[key]
                self.assertTrue(comp.nested_equal(val1,val2))


    def test_Attribute_error_for_get_item(self):
        for res in self.results.values():
            with self.assertRaises(AttributeError):
                res['IDONOTEXIST']

    def test_reject_outer_data_structure(self):
        for res in self.results.values():
            with self.assertRaises(TypeError):
                res.f_set(doesntwork=ChainMap({},{}))

    def test_the_insertion_made_implicetly_in_setUp(self):
        for key, val1 in self.data.items():
            res = self.results['test.res.kwargs']
            val2 = res[key]
            if isinstance(val1, dict):
                for innerkey in val1:
                    innerval1 = val1[innerkey]
                    innerval2 = val2[innerkey]
                    self.assertEqual(repr(innerval1), repr(innerval2),
                                     '%s != %s' % (str(val1),str(val2)))
            else:
                self.assertEqual(repr(val1),repr(val2), '%s != %s' % (str(val1),str(val2)))


    def test_pickling(self):
        for key, res in self.results.items():

            dump = pickle.dumps(res)

            newRes = pickle.loads(dump)

            self.results[key] = newRes

        self.test_the_insertion_made_implicetly_in_setUp()

        self.test_meta_settings()

    def test_storage_and_loading(self):

        for key, res in self.results.items():
            store_dict = res._store()

            constructor = res.__class__


            res = constructor('')

            res._load(store_dict)

            res._rename(key)

            self.results[key] = res


        self.test_the_insertion_made_implicetly_in_setUp()

        self.test_meta_settings()

class PickleResultTest(ResultTest):

    tags = 'unittest', 'result', 'pickle'

    def make_constructor(self):
        self.Constructor=PickleResult
        self.dynamic_imports = [PickleResult]

    def test_reject_outer_data_structure(self):
        # Since it pickles everything, it does accept all sorts of objects
        pass

    def test_meta_settings(self):
        for key, res in self.results.items():
            self.assertEqual(res.v_full_name, key)
            self.assertEqual(res.v_name, key.split('.')[-1])
            self.assertEqual(res.v_location, '.'.join(key.split('.')[0:-1]))
            self.assertEqual(res.v_protocol, self.protocols[key])

    def make_results(self):
        self.results= {}
        self.results['test.res.on_constructor']=self.Constructor('test.res.on_constructor',protocol=0,**self.data)
        self.results['test.res.args']=self.Constructor('test.res.args',protocol=1)
        self.results['test.res.kwargs']=self.Constructor('test.res.kwargs',protocol=2)

        self.protocols={'test.res.on_constructor':0,
                        'test.res.args':1,
                        'test.res.kwargs':2}

        self.results['test.res.args'].f_set(*list(self.data.values()))
        self.results['test.res.kwargs'].f_set(**self.data)

class SparseResultTest(ResultTest):

    tags = 'unittest', 'result', 'sparse'

    def make_constructor(self):
        self.Constructor=SparseResult
        self.dynamic_imports = [SparseResult]

    def setUp(self):

        if not hasattr(self,'data'):
            self.data={}

        self.data['spsparse_csc'] = spsp.csc_matrix((1000,100))
        self.data['spsparse_csc'][1,2] = 44.5

        self.data['spsparse_csr'] = spsp.csr_matrix((2222,22))
        self.data['spsparse_csr'][1,3] = 44.5

        self.data['spsparse_bsr'] = spsp.csr_matrix((111,111))
        self.data['spsparse_bsr'][3,2] = 44.5
        self.data['spsparse_bsr'] = self.data['spsparse_bsr'].tobsr()

        self.data['spsparse_dia'] = spsp.csr_matrix((111,111))
        self.data['spsparse_dia'][3,2] = 44.5
        self.data['spsparse_dia'] = self.data['spsparse_dia'].todia()

        super(SparseResultTest,self).setUp()

    def test_illegal_naming(self):
        for res in self.results.values():
            data_dict = {'val'+SparseResult.IDENTIFIER:42}
            with self.assertRaises(AttributeError):
                res.f_set(**data_dict)

    def make_results(self):
        self.results= {}
        self.results['test.res.on_constructor']=self.Constructor('test.res.on_constructor',
                                                                  protocol=0, **self.data)
        self.results['test.res.args']=self.Constructor('test.res.args')
        self.results['test.res.args'].v_protocol=1

        self.results['test.res.kwargs']=self.Constructor('test.res.kwargs', protocol=2)

        self.results['test.res.args'].f_set(*list(self.data.values()))
        self.results['test.res.kwargs'].f_set(**self.data)


if __name__ == '__main__':
    opt_args = parse_args()
    run_suite(**opt_args)<|MERGE_RESOLUTION|>--- conflicted
+++ resolved
@@ -819,10 +819,6 @@
         myseries = myframe['TC1']
 
         self.data['series'] = myseries
-<<<<<<< HEAD
-=======
-        self.data['panel'] = mypanel
->>>>>>> c00a524e
 
         self.make_constructor()
         self.make_results()
