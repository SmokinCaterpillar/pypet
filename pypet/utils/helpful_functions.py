__author__ = 'Robert Meyer'

import sys
import os
import datetime
import numpy as np
import inspect
import logging
import socket
try:
    import zmq
except ImportError:
    zmq = None

<<<<<<< HEAD
import pypet.compat as compat

=======
>>>>>>> a55eb770

def is_debug():
    """Checks if user is currently debugging.

    Debugging is checked via ``'pydevd' in sys.modules``.

    :return: True of False

    """
    return 'pydevd' in sys.modules


def flatten_dictionary(nested_dict, separator):
    """Flattens a nested dictionary.

    New keys are concatenations of nested keys with the `separator` in between.

    """
    flat_dict = {}
    for key, val in nested_dict.items():
        if isinstance(val, dict):
            new_flat_dict = flatten_dictionary(val, separator)
            for flat_key, inval in new_flat_dict.items():
                new_key = key + separator + flat_key
                flat_dict[new_key] = inval
        else:
            flat_dict[key] = val

    return flat_dict


def nest_dictionary(flat_dict, separator):
    """ Nests a given flat dictionary.

    Nested keys are created by splitting given keys around the `separator`.

    """
    nested_dict = {}
    for key, val in flat_dict.items():
        split_key = key.split(separator)
        act_dict = nested_dict
        final_key = split_key.pop()
        for new_key in split_key:
            if not new_key in act_dict:
                act_dict[new_key] = {}

            act_dict = act_dict[new_key]

        act_dict[final_key] = val
    return nested_dict

class _Progressbar(object):
    """Implements a progress bar.

    This class is supposed to be a singleton. Do not
    import the class itself but use the `progressbar` function from this module.

    """
    def __init__(self):
        self._start_time = None   # Time of start/reset
        self._start_index = None  # Index of start/reset
        self._current_index = np.inf  # Current index
        self._percentage_step = None  # Percentage step for bar update
        self._total = None  # Total steps of the bas (float) not to be mistaken for length
        self._total_minus_one = None  # (int) the above minus 1
        self._length = None  # Length of the percentage bar in `=` signs
        self._norm_factor = None  # Normalization factor
        self._current_interval = None  # The current interval,
        # to check if bar needs to be updated

    def _reset(self, index, total, percentage_step, length):
        """Resets to the progressbar to start a new one"""
        self._start_time = datetime.datetime.now()
        self._start_index = index
        self._current_index = index
        self._percentage_step = percentage_step
        self._total = float(total)
        self._total_minus_one = total - 1
        self._length = length
        self._norm_factor = total * percentage_step / 100.0
        self._current_interval = int((index + 1.0) / self._norm_factor)

    def _get_remaining(self, index):
        """Calculates remaining time as a string"""
        try:
            current_time = datetime.datetime.now()
            time_delta = current_time - self._start_time
            try:
                total_seconds = time_delta.total_seconds()
            except AttributeError:
                # for backwards-compatibility
                # Python 2.6 does not support `total_seconds`
                total_seconds = ((time_delta.microseconds +
                                    (time_delta.seconds +
                                     time_delta.days * 24 * 3600) * 10 ** 6) / 10.0 ** 6)
            remaining_seconds = int((self._total - self._start_index - 1.0) *
                                    total_seconds / float(index - self._start_index) -
                                    total_seconds)
            remaining_delta = datetime.timedelta(seconds=remaining_seconds)
            remaining_str = ', remaining: ' + str(remaining_delta)
        except ZeroDivisionError:
            remaining_str = ''
        return remaining_str

    def __call__(self, index, total, percentage_step=5, logger='print', log_level=logging.INFO,
                 reprint=False, time=True, length=20, fmt_string=None,  reset=False):
        """Plots a progress bar to the given `logger` for large for loops.

        To be used inside a for-loop at the end of the loop.

        :param index: Current index of for-loop
        :param total: Total size of for-loop
        :param percentage_step: Percentage step with which the bar should be updated
        :param logger:

            Logger to write to, if string 'print' is given, the print statement is
            used. Use None if you don't want to print or log the progressbar statement.

        :param log_level: Log level with which to log.
        :param reprint:

            If no new line should be plotted but carriage return (works only for printing)

        :param time: If the remaining time should be calculated and displayed
        :param length: Length of the bar in `=` signs.
        :param fmt_string:

            A string which contains exactly one `%s` in order to incorporate the progressbar.
            If such a string is given, ``fmt_string % progressbar`` is printed/logged.

        :param reset:

            If the progressbar should be restarted. If progressbar is called with a lower
            index than the one before, the progressbar is automatically restarted.

        :return:

            The progressbar string or None if the string has not been updated.


        """
        reset = (reset or
                 index <= self._current_index or
                 total != self._total)
        if reset:
            self._reset(index, total, percentage_step, length)

        statement = None
        indexp1 = index + 1.0
        next_interval = int(indexp1 / self._norm_factor)
        ending = index >= self._total_minus_one

        if next_interval > self._current_interval or ending or reset:
            if time:
                remaining_str = self._get_remaining(index)
            else:
                remaining_str = ''

            if ending:
                statement = '[' + '=' * self._length +']100.0%'
            else:
                bars = int((indexp1 / self._total) * self._length)
                spaces = self._length - bars
                percentage = indexp1 / self._total * 100.0
                if reset:
                    statement = ('[' + '=' * bars +
                                 ' ' * spaces + ']' + ' %4.1f' % percentage + '%')
                else:
                    statement = ('[' + '=' * bars +
                                 ' ' * spaces + ']' + ' %4.1f' % percentage + '%' +
                                 remaining_str)

            if fmt_string:
                statement = fmt_string % statement
            if logger == 'print':
                if reprint:
<<<<<<< HEAD
                    if compat.python_major == 3:
                        print('\r' + statement, end='', flush=True)
                    else:
                        print('\r' + statement, end='')
=======
                    print('\r' + statement, end='', flush=True)
>>>>>>> a55eb770
                else:
                    print(statement)
            elif logger is not None:
                if isinstance(logger, str):
                    logger = logging.getLogger(logger)
                logger.log(msg=statement, level=log_level)

        self._current_interval = next_interval
        self._current_index = index

        return statement


_progressbar = _Progressbar()


def progressbar(index, total, percentage_step=10, logger='print', log_level=logging.INFO,
                 reprint=True, time=True, length=20, fmt_string=None, reset=False):
    """Plots a progress bar to the given `logger` for large for loops.

    To be used inside a for-loop at the end of the loop:

    .. code-block:: python

        for irun in range(42):
            my_costly_job() # Your expensive function
            progressbar(index=irun, total=42, reprint=True) # shows a growing progressbar


    There is no initialisation of the progressbar necessary before the for-loop.
    The progressbar will be reset automatically if used in another for-loop.

    :param index: Current index of for-loop
    :param total: Total size of for-loop
    :param percentage_step: Steps with which the bar should be plotted
    :param logger:

        Logger to write to - with level INFO. If string 'print' is given, the print statement is
        used. Use ``None`` if you don't want to print or log the progressbar statement.

    :param log_level: Log level with which to log.
    :param reprint:

        If no new line should be plotted but carriage return (works only for printing)

    :param time: If the remaining time should be estimated and displayed
    :param length: Length of the bar in `=` signs.
    :param fmt_string:

        A string which contains exactly one `%s` in order to incorporate the progressbar.
        If such a string is given, ``fmt_string % progressbar`` is printed/logged.

    :param reset:

        If the progressbar should be restarted. If progressbar is called with a lower
        index than the one before, the progressbar is automatically restarted.

    :return:

        The progressbar string or `None` if the string has not been updated.

    """
    return _progressbar(index=index, total=total, percentage_step=percentage_step,
                        logger=logger, log_level=log_level, reprint=reprint,
                        time=time, length=length, fmt_string=fmt_string, reset=reset)


def _get_argspec(func):
    """Helper function to support both Python versions"""
    if inspect.isclass(func):
        func = func.__init__
<<<<<<< HEAD
    if compat.python_major == 2 or compat.python_minor < 4:
        try:
            argspec = inspect.getargspec(func)
            uses_starstar = bool(argspec.keywords)
            args = argspec.args
        except TypeError:
            # Class has no init function
            uses_starstar = False
            args = []
    elif compat.python_major == 3:
        if not inspect.isfunction(func):
            # Init function not existing
            return [], False
        parameters = inspect.signature(func).parameters
        args = []
        uses_starstar = False
        for par in parameters.values():
            if (par.kind == inspect.Parameter.POSITIONAL_OR_KEYWORD or
                        par.kind == inspect.Parameter.KEYWORD_ONLY):
                args.append(par.name)
            elif par.kind == inspect.Parameter.VAR_KEYWORD:
                uses_starstar = True
    else:
        raise RuntimeError('You shall not pass!')
=======
    if not inspect.isfunction(func):
        # Init function not existing
        return [], False
    parameters = inspect.signature(func).parameters
    args = []
    uses_starstar = False
    for par in parameters.values():
        if (par.kind == inspect.Parameter.POSITIONAL_OR_KEYWORD or
                    par.kind == inspect.Parameter.KEYWORD_ONLY):
            args.append(par.name)
        elif par.kind == inspect.Parameter.VAR_KEYWORD:
            uses_starstar = True
>>>>>>> a55eb770
    return args, uses_starstar


def get_matching_kwargs(func, kwargs):
    """Takes a function and keyword arguments and returns the ones that can be passed."""
    args, uses_startstar = _get_argspec(func)
    if uses_startstar:
        return kwargs.copy()
    else:
        matching_kwargs = dict((k, kwargs[k]) for k in args if k in kwargs)
        return matching_kwargs


def result_sort(result_list, start_index=0):
    """Sorts a list of results in O(n) in place (since every run is unique)

    :param result_list: List of tuples [(run_idx, res), ...]
    :param start_index: Index with which to start, every entry before `start_index` is ignored

    """
    if len(result_list) < 2:
        return result_list
    to_sort = result_list[start_index:]
    minmax = [x[0] for x in to_sort]
    minimum = min(minmax)
    maximum = max(minmax)
    #print minimum, maximum
    sorted_list = [None for _ in range(minimum, maximum + 1)]
    for elem in to_sort:
        key = elem[0] - minimum
        sorted_list[key] = elem
    idx_count = start_index
    for elem in sorted_list:
        if elem is not None:
            result_list[idx_count] = elem
            idx_count += 1
    return result_list


def format_time(timestamp):
    """Formats timestamp to human readable format"""
    format_string = '%Y_%m_%d_%Hh%Mm%Ss'
    formatted_time = datetime.datetime.fromtimestamp(timestamp).strftime(format_string)
    return formatted_time


def convert_ipv6(host):
    if ':' in host:
        #IP 6 address
        host = host.split('%')[0]
        host = '[%s]' % host

    return  host


def is_ipv6(url):
    return '[' in url


def port_to_tcp(port=None):
    """Returns local tcp address for a given `port`, automatic port if `None`"""
    #address = 'tcp://' + socket.gethostbyname(socket.getfqdn())
    domain_name = socket.getfqdn()
    try:
        addr_list = socket.getaddrinfo(domain_name, None)
    except Exception:
        addr_list = socket.getaddrinfo('127.0.0.1', None)
    family, socktype, proto, canonname, sockaddr = addr_list[0]
    host = convert_ipv6(sockaddr[0])
    address =  'tcp://' + host
    if port is None:
        port = ()
    if not isinstance(port, int):
        # determine port automatically
        context = zmq.Context()
        try:
            socket_ = context.socket(zmq.REP)
            socket_.ipv6 = is_ipv6(address)
            port = socket_.bind_to_random_port(address, *port)
        except Exception:
            print('Could not connect to {} using {}'.format(address, addr_list))
            pypet_root_logger = logging.getLogger('pypet')
            pypet_root_logger.exception('Could not connect to {}'.format(address))
            raise
        socket_.close()
        context.term()
    return address + ':' + str(port)


def racedirs(path):
    """Like os.makedirs but takes care about race conditions"""
    if os.path.isfile(path):
        raise IOError('Path `%s` is already a file not a directory')
    while True:
        try:
            if os.path.isdir(path):
                # only break if full path has been created or exists
                break
            os.makedirs(path)
        except EnvironmentError as exc:
            # Part of the directory path already exist
            if exc.errno != 17:
                # This error won't be any good
                raise
<|MERGE_RESOLUTION|>--- conflicted
+++ resolved
@@ -12,11 +12,6 @@
 except ImportError:
     zmq = None
 
-<<<<<<< HEAD
-import pypet.compat as compat
-
-=======
->>>>>>> a55eb770
 
 def is_debug():
     """Checks if user is currently debugging.
@@ -193,14 +188,7 @@
                 statement = fmt_string % statement
             if logger == 'print':
                 if reprint:
-<<<<<<< HEAD
-                    if compat.python_major == 3:
-                        print('\r' + statement, end='', flush=True)
-                    else:
-                        print('\r' + statement, end='')
-=======
                     print('\r' + statement, end='', flush=True)
->>>>>>> a55eb770
                 else:
                     print(statement)
             elif logger is not None:
@@ -272,32 +260,6 @@
     """Helper function to support both Python versions"""
     if inspect.isclass(func):
         func = func.__init__
-<<<<<<< HEAD
-    if compat.python_major == 2 or compat.python_minor < 4:
-        try:
-            argspec = inspect.getargspec(func)
-            uses_starstar = bool(argspec.keywords)
-            args = argspec.args
-        except TypeError:
-            # Class has no init function
-            uses_starstar = False
-            args = []
-    elif compat.python_major == 3:
-        if not inspect.isfunction(func):
-            # Init function not existing
-            return [], False
-        parameters = inspect.signature(func).parameters
-        args = []
-        uses_starstar = False
-        for par in parameters.values():
-            if (par.kind == inspect.Parameter.POSITIONAL_OR_KEYWORD or
-                        par.kind == inspect.Parameter.KEYWORD_ONLY):
-                args.append(par.name)
-            elif par.kind == inspect.Parameter.VAR_KEYWORD:
-                uses_starstar = True
-    else:
-        raise RuntimeError('You shall not pass!')
-=======
     if not inspect.isfunction(func):
         # Init function not existing
         return [], False
@@ -310,7 +272,6 @@
             args.append(par.name)
         elif par.kind == inspect.Parameter.VAR_KEYWORD:
             uses_starstar = True
->>>>>>> a55eb770
     return args, uses_starstar
 
 
